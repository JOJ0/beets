--- conflicted
+++ resolved
@@ -413,20 +413,7 @@
 
         # Extract information for the optional AlbumInfo fields that are
         # contained on nested discogs fields.
-<<<<<<< HEAD
         albumtype = media = label = catalogno = labelid = cover_art_url = None
-        if result.data.get('formats'):
-            albumtype = ', '.join(
-                result.data['formats'][0].get('descriptions', [])) or None
-            media = result.data['formats'][0]['name']
-        if result.data.get('labels'):
-            label = result.data['labels'][0].get('name')
-            catalogno = result.data['labels'][0].get('catno')
-            labelid = result.data['labels'][0].get('id')
-        if result.data.get('cover_image'):
-            cover_art_url = result.data.get('cover_image')
-=======
-        albumtype = media = label = catalogno = labelid = None
         if result.data.get("formats"):
             albumtype = (
                 ", ".join(result.data["formats"][0].get("descriptions", []))
@@ -437,7 +424,8 @@
             label = result.data["labels"][0].get("name")
             catalogno = result.data["labels"][0].get("catno")
             labelid = result.data["labels"][0].get("id")
->>>>>>> 9055abdb
+        if result.data.get("cover_image"):
+            cover_art_url = result.data.get("cover_image")
 
         # Additional cleanups (various artists name, catalog number, media).
         if va:
@@ -465,19 +453,6 @@
         # a master release, otherwise fetch the master release.
         original_year = self.get_master_year(master_id) if master_id else year
 
-<<<<<<< HEAD
-        return AlbumInfo(album=album, album_id=album_id, artist=artist,
-                         artist_id=artist_id, tracks=tracks,
-                         albumtype=albumtype, va=va, year=year,
-                         label=label, mediums=len(set(mediums)),
-                         releasegroup_id=master_id, catalognum=catalogno,
-                         country=country, style=style, genre=genre,
-                         media=media, original_year=original_year,
-                         data_source='Discogs', data_url=data_url,
-                         discogs_albumid=discogs_albumid,
-                         discogs_labelid=labelid, discogs_artistid=artist_id,
-                         cover_art_url=cover_art_url)
-=======
         return AlbumInfo(
             album=album,
             album_id=album_id,
@@ -501,8 +476,8 @@
             discogs_albumid=discogs_albumid,
             discogs_labelid=labelid,
             discogs_artistid=artist_id,
+            cover_art_url=cover_art_url
         )
->>>>>>> 9055abdb
 
     def format(self, classification):
         if classification:
