library: library.db
directory: ~/Music

import:
    write: yes
    copy: yes
    move: no
    link: no
    hardlink: no
    reflink: no
    delete: no
    resume: ask
    incremental: no
    incremental_skip_later: no
    from_scratch: no
    quiet_fallback: skip
    none_rec_action: ask
    timid: no
    log:
    autotag: yes
    quiet: no
    singletons: no
    default_action: apply
    languages: []
    detail: no
    flat: no
    group_albums: no
    pretend: false
    search_ids: []
    duplicate_keys:
        album: albumartist album
        item: artist title
    duplicate_action: ask
    bell: no
    set_fields: {}
<<<<<<< HEAD
    autotag_exclude_fields: []
=======
>>>>>>> b477ada7
    ignored_alias_types: []

clutter: ["Thumbs.DB", ".DS_Store"]
ignore: [".*", "*~", "System Volume Information", "lost+found"]
ignore_hidden: yes

replace:
    '[\\/]': _
    '^\.': _
    '[\x00-\x1f]': _
    '[<>:"\?\*\|]': _
    '\.$': _
    '\s+$': ''
    '^\s+': ''
    '^-': _
path_sep_replace: _
drive_sep_replace: _
asciify_paths: false
art_filename: cover
max_filename_length: 0

aunique:
    keys: albumartist album
    disambiguators: albumtype year label catalognum albumdisambig releasegroupdisambig
    bracket: '[]'

sunique:
    keys: artist title
    disambiguators: year trackdisambig
    bracket: '[]'

overwrite_null:
  album: []
  track: []

plugins: []
pluginpath: []
threaded: yes
timeout: 5.0
per_disc_numbering: no
verbose: 0
terminal_encoding:
original_date: no
artist_credit: no
id3v23: no
va_name: "Various Artists"

ui:
    terminal_width: 80
    length_diff_thresh: 10.0
    color: yes
    colors:
        text_success: green
        text_warning: yellow
        text_error: red
        text_highlight: red
        text_highlight_minor: lightgray
        action_default: turquoise
        action: blue

format_item: $artist - $album - $title
format_album: $albumartist - $album
time_format: '%Y-%m-%d %H:%M:%S'
format_raw_length: no

sort_album: albumartist+ album+
sort_item: artist+ album+ disc+ track+
sort_case_insensitive: yes

paths:
    default: $albumartist/$album%aunique{}/$track $title
    singleton: Non-Album/$artist/$title
    comp: Compilations/$album%aunique{}/$track $title

statefile: state.pickle

musicbrainz:
    enabled: yes
    host: musicbrainz.org
    https: no
    ratelimit: 1
    ratelimit_interval: 1.0
    searchlimit: 5
    extra_tags: []
    genres: no
    external_ids:
        discogs: no
        spotify: no
        bandcamp: no
        beatport: no
        deezer: no
    external_ids_overwrite: no

match:
    strong_rec_thresh: 0.04
    medium_rec_thresh: 0.25
    rec_gap_thresh: 0.25
    max_rec:
        missing_tracks: medium
        unmatched_tracks: medium
    distance_weights:
        source: 2.0
        artist: 3.0
        album: 3.0
        media: 1.0
        mediums: 1.0
        year: 1.0
        country: 0.5
        label: 0.5
        catalognum: 0.5
        albumdisambig: 0.5
        album_id: 5.0
        tracks: 2.0
        missing_tracks: 0.9
        unmatched_tracks: 0.6
        track_title: 3.0
        track_artist: 2.0
        track_index: 1.0
        track_length: 2.0
        track_id: 5.0
    preferred:
        countries: []
        media: []
        original_year: no
    ignored: []
    required: []
    ignored_media: []
    ignore_data_tracks: yes
    ignore_video_tracks: yes
    track_length_grace: 10
    track_length_max: 30<|MERGE_RESOLUTION|>--- conflicted
+++ resolved
@@ -33,10 +33,6 @@
     duplicate_action: ask
     bell: no
     set_fields: {}
-<<<<<<< HEAD
-    autotag_exclude_fields: []
-=======
->>>>>>> b477ada7
     ignored_alias_types: []
 
 clutter: ["Thumbs.DB", ".DS_Store"]
